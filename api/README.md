# CTI Dashboard API

FastAPI backend for the CTI platform. It exposes authentication, admin management, scan browsing, and ingest webhook endpoints backed by PostgreSQL + PostGIS.

## Prerequisites

- Python 3.11+
- Postgres 15 with PostGIS (use `docker compose up -d db` from the repo root)
- `pip`, `virtualenv`, and `alembic`

## Local setup

```bash
cd api
python3 -m venv .venv
source .venv/bin/activate
pip install -r requirements.txt
alembic upgrade head
uvicorn app.main:app --reload --host 0.0.0.0 --port 8000
```

The service reads configuration from environment variables (see `.env.example` or create `api/.env`):

```
DATABASE_URL=postgresql+psycopg2://postgres:postgres@localhost:5432/cti
JWT_SECRET=change_me
HMAC_SECRET=change_me
CORS_ORIGINS=http://localhost:3000
```

<<<<<<< HEAD
## API Endpoints

### Authentication

- `POST /auth/register` - Register new user
- `POST /auth/login` - Login (returns JWT token)
- `GET /me` - Get current user info with roles

### Profile Management

- `GET /me` - Get current user profile (includes email, full_name, phone_number, address, roles)
- `PUT /me` - Update user profile information
  - Body: `{"full_name": "...", "phone_number": "...", "address": "..."}`
  - All fields optional
  - Returns updated profile
- `POST /me/password` - Change user password
  - Body: `{"current_password": "...", "new_password": "..."}`
  - Validates current password before updating
  - Returns success message

### Health Checks

- `GET /healthz` - Basic health check
- `GET /readyz` - Database connectivity check

### Admin

- `GET/POST /admin/users` - User management
- `GET/POST /admin/farms` - Farm management
- `GET/POST /admin/devices` - Device registry
=======
## Key modules
>>>>>>> 2528988f

- `app/main.py` – FastAPI application, middleware, and routers
- `app/db.py` – SQLAlchemy engine + session configuration
- `app/models.py` – ORM models for auth, farms/devices, scans/assets/events, grading
- `app/routers/` – API routers
  - `auth.py` – register/login endpoints, role seeding
  - `me.py` – current user info via bearer token
  - `admin.py` – user/farm/device management (admin-only)
  - `scans.py` – scan list/detail/stats and presigned URLs
  - `webhooks.py` – signed ingest webhook with JSON schema validation
- `app/s3_utils.py` – presigned URL helper
- `app/schemas/meta_v1.json` – ingest contract enforced on webhook payloads

## Running tests

Tests require a running PostgreSQL instance with PostGIS. By default the suite connects to `postgresql+psycopg2://postgres:postgres@localhost:5432/cti_test`. Override `TEST_DATABASE_URL` to point at a prepared test database if needed.

```bash
cd api
source .venv/bin/activate
pytest
```

`pytest.ini` adds coverage reporting (`--cov=app --cov-report=term-missing --cov-report=html`) and enforces a 70% minimum. The suite covers:

- Authentication flows (`tests/test_auth.py`)
- Admin management (`tests/test_admin.py`)
- Scan APIs (`tests/test_scans.py`)
- Webhook security & schema validation (`tests/test_webhooks.py`)
- S3 helper utilities (`tests/test_s3_utils.py`)
- Health probes (`tests/test_health.py`)

See the repo-level [TESTING.md](../TESTING.md) for instructions on provisioning the test databases and enabling PostGIS extensions.

## Common issues

- **Connection refused / missing database** – ensure Postgres is running and the `cti`, `cti_test`, and `cti_test_no_roles` databases exist with PostGIS enabled.
- **`Database not properly initialized` during registration** – run Alembic migrations to seed default roles (`alembic upgrade head`).
- **HMAC signature failures** – verify `HMAC_SECRET` matches the value used by the uploader/Lambda.

## Development tooling

```bash
# Formatting
black app tests

# Linting
ruff check app tests

# Type checking
mypy app
```

## Structure

```
app/
├── db.py
├── main.py
├── models.py
├── routers/
│   ├── admin.py
│   ├── auth.py
│   ├── me.py
│   ├── scans.py
│   └── webhooks.py
├── s3_utils.py
├── schemas/
│   └── meta_v1.json
└── security.py
```

## Licensing

Specify the project license before shipping.<|MERGE_RESOLUTION|>--- conflicted
+++ resolved
@@ -28,7 +28,6 @@
 CORS_ORIGINS=http://localhost:3000
 ```
 
-<<<<<<< HEAD
 ## API Endpoints
 
 ### Authentication
@@ -59,9 +58,7 @@
 - `GET/POST /admin/users` - User management
 - `GET/POST /admin/farms` - Farm management
 - `GET/POST /admin/devices` - Device registry
-=======
 ## Key modules
->>>>>>> 2528988f
 
 - `app/main.py` – FastAPI application, middleware, and routers
 - `app/db.py` – SQLAlchemy engine + session configuration
