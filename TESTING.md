--- conflicted
+++ resolved
@@ -2,11 +2,7 @@
 
 ## Overview
 
-<<<<<<< HEAD
-The FastAPI backend ships with a comprehensive pytest suite that exercises authentication, admin management, scan endpoints, webhook ingest, S3 helpers, and health checks. Coverage enforcement is configured at 70% (`pytest --cov-fail-under=70`), and with a running Postgres/PostGIS instance the suite typically lands in the low 80s (recent maintainer runs range 78–82%).
-=======
 The FastAPI backend ships with a comprehensive pytest suite that exercises authentication, admin management, scan endpoints, webhook ingest, S3 helpers, and health checks. Coverage enforcement is configured at 70% (`pytest --cov-fail-under=70`), and with a running Postgres/PostGIS instance the suite typically reports coverage in the low 90s.
->>>>>>> 97871640
 
 ## Prerequisites
 
@@ -34,9 +30,6 @@
 pytest --cov=app --cov-report=term-missing
 ```
 
-<<<<<<< HEAD
-> **Note:** The suite expects a reachable Postgres/PostGIS service. In containerized CI, ensure Docker is available or run tests against a managed Postgres instance. Without Postgres the run will fail with `psycopg2.OperationalError`.
-
 To inspect the HTML coverage report:
 
 ```bash
@@ -47,24 +40,11 @@
 Run specific files or tests:
 
 ```bash
-=======
-To inspect the HTML coverage report:
-
-```bash
-pytest --cov=app --cov-report=html
-open htmlcov/index.html  # or xdg-open on Linux
-```
-
-Run specific files or tests:
-
-```bash
->>>>>>> 97871640
 pytest tests/test_auth.py
 pytest tests/test_admin.py::test_list_users_as_admin
 ```
 
 ## Test coverage map
-<<<<<<< HEAD
 
 - `tests/test_auth.py` – registration, login, /me, role seeding
 - `tests/test_admin.py` – admin-only CRUD for users, farms, devices
@@ -74,28 +54,9 @@
 - `tests/test_health.py` – healthz/readyz endpoints
 - Fixtures in `tests/conftest.py` spin up fresh databases per test and seed default roles when required.
 
-## End-to-end helpers
-
-- `scripts/test_webhook_hmac.py` signs and submits a webhook payload to `POST /ingest/webhook`, mirroring the EventBridge/Lambda hand-off. Export `HMAC_SECRET` if you override the default secret.
-- `tests/test_ingestion_e2e.py` provides an optional S3 smoke test (skipped unless `CTI_BUCKET` is set) to verify raw uploads land in the expected prefixes.
-=======
-
-- `tests/test_auth.py` – registration, login, /me, role seeding
-- `tests/test_admin.py` – admin-only CRUD for users, farms, devices
-- `tests/test_scans.py` – pagination, filtering, detail, stats, presigned URLs
-- `tests/test_webhooks.py` – HMAC validation, schema enforcement, idempotency
-- `tests/test_s3_utils.py` – presigned URL helper edge cases
-- `tests/test_health.py` – healthz/readyz endpoints
-- Fixtures in `tests/conftest.py` spin up fresh databases per test and seed default roles when required.
->>>>>>> 97871640
-
 ## Troubleshooting
 
 - **`psycopg2.OperationalError: connection refused`** – ensure Postgres is running and accessible on the expected host/port.
-<<<<<<< HEAD
-- **`sqlalchemy.exc.OperationalError: could not translate host name`** – point `TEST_DATABASE_URL` at a reachable Postgres instance; SQLite is insufficient because of PostGIS column types.
-=======
->>>>>>> 97871640
 - **`Database not properly initialized. Please run migrations`** – execute `alembic upgrade head` against the primary database before running tests.
 - **`meta.json` schema failures** – confirm ingest payloads align with `app/schemas/meta_v1.json`.
 - **Coverage below threshold** – expand test scenarios for uncovered branches (see coverage report) or verify PostGIS is enabled so geometry columns can be created.
