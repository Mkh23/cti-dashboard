# CTI Platform — Master Roadmap with Checklists
**Flow:** Pi → S3 (raw) → EventBridge/Lambda (signed webhook) → FastAPI (ingest) → Postgres/PostGIS → Worker (grading) → Next.js 14 Dashboard  
**Repo:** `Mkh23/cti-dashboard` • **Region:** `ca-central-1` • **Dev bucket:** `cti-dev-406214277746`  
<<<<<<< HEAD
**Last updated:** 2025-10-07
=======
**Last updated:** 2025-10-05
>>>>>>> 97871640

---

## 0) High-Level Objectives
- [x] Define end-to-end data flow and security boundaries
- [x] Lock region, bucket, and S3 prefix policy for `dev`
- [x] Deliver a reliable ingest path with validation, idempotency, and replay (backend complete; AWS wiring pending)
- [ ] Provide a role-based dashboard with scan viewing, grading, and reporting (admin flows scaffolded; technician/farmer UX and grading views outstanding)
- [ ] Enable reproducible deploys (CI/CD), observability, and lifecycle policies

## 1) Environments & Infra
### 1.1 Environments
- [x] `dev` (default) — iterative development
- [ ] `prod` — stable clients
- [ ] Document environment-specific configs in `/docs/env.md`

### 1.2 Servers & Secrets
- [x] Linux VM target for API/Web (Dockerized)
- [ ] Nginx/Traefik TLS termination
- [ ] `.env.example` for local, secrets via systemd `EnvironmentFile=` in prod
- [ ] Secrets inventory (`JWT_SECRET`, DB URL, S3, HMAC secret) and rotation policy

### 1.3 Feature Flags
- [ ] Add feature flag system (`api/app/core/feature_flags.py`)
- [ ] Configure flags in environment (DB or file-based)
- [ ] Initial flags: `enable_grading`, `enable_notifications`, `advanced_search`
- [ ] Document flag conventions in `/docs/feature_flags.md`

**Definition of Done (Env):**
- [ ] `make up` boots DB/API/Web locally
- [ ] One-liner `deploy.sh` (pull images, run Alembic, restart services)
- [ ] TLS certs installed and renewed (prod)
- [ ] Feature flags configurable without deployment

---

## 2) S3 Layout & Lifecycle
### 2.1 Prefix Policy (decided)
- [x] Raw (Pi): `raw/{device_code}/{YYYY}/{MM}/{DD}/{capture_id}/` → `image.jpg|png`, `mask.png?`, `meta.json`
- [x] Processed (server): `processed/{capture_id}/...` (thumbs, overlays, reports)
- [x] Exports/Audit: `exports/{YYYY}/{MM}/...`, `audit/{YYYY}/{MM}/...`

### 2.2 Lifecycle (initial scaffolding)
- [ ] `raw/` → Glacier @180d → Delete @3y
- [ ] `processed/` → Glacier @365d → Delete @5y
- [ ] Keep `meta.json` in Standard

**Tasks:**
- [ ] Add lifecycle rules to bucket (dev)
- [ ] Terraform (optional) or doc the manual steps
- [ ] Add "Storage Cost" note in README

**DoD (S3):**
- [ ] Verified example: `s3://cti-dev-406214277746/raw/dev-0001/2025/09/09/cap_1757423584/image.jpg`
- [ ] Lifecycle policies visible in console and tested with tags/simulator

---

## 3) Ingest & Webhook Security [PRIORITY]
### 3.1 Eventing
- [ ] EventBridge rule for `ObjectCreated:*` in `raw/`
- [ ] Lambda builds payload `{bucket, prefix, keys, device_code, meta_json}`
- [ ] Lambda adds `X-CTI-Timestamp`, `X-CTI-Signature` (HMAC), POSTs `/ingest/webhook`
- [ ] Lambda retries (x2), SQS DLQ on fail

### 3.2 HMAC Signing (decisions)
- [x] Secret stored in **AWS Secrets Manager** (dev/prod), rotate quarterly
- [ ] Lambda retrieves secret on cold start and caches
- [x] Server validates timestamp ±5 min & signature (constant-time compare)

### 3.3 Replay & Ops
- [ ] Create SQS DLQ `cti-dev-ingest-dlq`
- [ ] `POST /ops/ingest-replay?max=50` (admin only) drains DLQ
- [ ] CLI/script & Admin UI button to trigger replay

### 3.4 End-to-End Testing
- [x] Local test harness to simulate S3 → Lambda → webhook flow (`scripts/test_webhook_hmac.py`)
- [x] Basic test images with meta.json templates (`tests/test_ingestion_e2e.py`)
- [ ] S3 event notification simulator

**DoD (Ingest):**
- [ ] Uploading a file under `raw/.../cap_xxx/` leads to a `scans + assets` row within 5s
- [x] Tampered signature is rejected (403), logged (see `tests/test_webhooks.py::test_webhook_invalid_signature`)
- [ ] Failed events appear in DLQ and can be replayed successfully
- [x] Test harness verifies complete ingest flow (FastAPI client + HMAC script)

---

## 4) `meta.json` Validation (Schema v1.0.0)
- [x] Adopt `meta_version: "1.0.0"` and validate via JSON Schema at webhook
- [x] Store schema at `api/app/schemas/meta_v1.json` and reference in README
- [x] Unit tests for required/optional fields and error messages
- [x] Forward-compat plan: only additive optional fields until v2

**Required keys (recap):** `meta_version, device_code, capture_id, captured_at, image_sha256, files{image_relpath}, probe, firmware`  
**Optional:** `operator_id, farm_id, gps{lat,lon}, mask_sha256, files{mask_relpath,extra[]}, inference_summary{...}`

**DoD (Schema):**
- [x] Valid sample passes; missing `image_relpath` fails with clear message (covered by webhook tests)
- [x] Contract doc published for Pi-side devs (`DATA_MODEL.md` §5)

---

## 5) Database (Postgres 15 + PostGIS)
### 5.1 Conventions & Indices
- [x] SRID = **EPSG:4326**
- [ ] Enforce geometry types (e.g., farm geofence POLYGON)
- [ ] High-value indices:  
  - `scans(ingest_key) UNIQUE`, `(status, created_at DESC)`, `(device_id, captured_at DESC)`  
  - `farms USING GIST(geofence)`; optional `scans USING GIST(gps_location)`  
  - `assets(bucket, object_key) UNIQUE`

### 5.2 Entities (initial)
- [x] `users, roles, user_roles`  
- [x] `farms(geofence, centroid), animals, user_farms`  
- [x] `devices(device_code UNIQUE, label, farm_id, last_seen_at, last_upload_at, captures_count)`  
- [x] `assets(bucket, key, sha256, size, mime)`  
- [x] `scans(scan_id, capture_id, device_id, farm_id, operator_id, gps_location, captured_at, ingest_key, status)`  
- [x] `scan_events(scan_id, event, meta, created_at)`  
- [x] `grading_results(scan_id, model_name, model_version, inference_sha256, confidence, confidence_breakdown JSONB, features_used JSONB, created_at, created_by)`  
- [x] `ingestion_log(capture_id, http_status, bytes_in, ms, error)`  
- [x] `notifications(user_id, type, payload, is_read, created_at)`

### 5.3 Migrations (Alembic)
- [x] Replace `create_all()` with Alembic baseline
- [x] Migration order: auth → farms/devices/animals → assets/scans/events/ingestion_log → grading_results/notifications → secondary indexes → seeds (dev)

**DoD (DB):**
- [x] Alembic head matches ERD (`/docs/ERD.dbml`)
- [x] Fresh DB from migrations passes integration tests
- [x] Registration works correctly with seeded roles
- [x] User model includes `updated_at` column and works correctly
- [x] Documentation updated with troubleshooting for missing columns

---

## 6) API (FastAPI)
### 6.1 Auth & RBAC
- [x] `/auth/login, /auth/register, /me` with JWT tokens
- [x] Role-based access (admin/technician/farmer), farm scoping
- [x] First user registration automatically becomes admin
- [x] Comprehensive auth tests (14 tests, 100% auth module coverage)
- [x] Profile management endpoints (`PUT /me`, `POST /me/password`) with 10 comprehensive tests

### 6.2 Ingest & Scans [PRIORITY]
- [x] `POST /ingest/webhook` — HMAC + Schema; idempotent on `ingest_key` ✅
- [x] `GET /scans?filters&pagination` ✅
- [x] `GET /scans/{scan_id}` with signed URLs to assets ✅
- [x] `GET /scans/stats` - scan statistics with role-based filtering ✅
- [x] S3 presigned URL generation for secure asset access ✅
- [ ] `POST /scans/{scan_id}/validate|link-animal|note` (tech/admin)

### 6.3 Devices & Admin [EARLY FOCUS]
- [x] `GET/POST /devices` (registry: device_code, label, farm_id, s3_prefix_hint)
- [x] `GET/POST /admin/users` & `/admin/farms`
- [x] Admin dashboard scaffolding (before detailed technician/farmer UI)
- [x] User/role management, device registration, farm geofencing
- [ ] Basic system status dashboard

### 6.4 Grading & Ops
- [ ] `POST /scans/{scan_id}/grade` → enqueue worker job
- [ ] `GET /grading/{scan_id}` list results
- [ ] `POST /ops/ingest-replay?max=50`

**DoD (API):**
- [x] OpenAPI spec available; critical routes have tests
- [x] All responses typed (Pydantic) and stable
- [x] Admin tools can create/manage all required entities
- [x] Auth tests with 70%+ overall coverage

---

## 7) Worker Jobs (Grading & Media)
### 7.1 Model Pipeline Architecture [EXPANDED]
- [ ] Define model registry structure:
  models/ 
    ├── ribeye-unetpp@1.0.0/ 
    │ ├── model.onnx 
    │ ├── config.json 
    │ ├── metadata.json (sha256, training_dataset, metrics) 
    │ └── preprocessing.py 
    └── ribeye-unetpp@1.1.0/ 
    └── ...
- [ ] Model versioning convention (SemVer)
- [ ] Artifact hashing and provenance tracking
- [ ] A/B comparison capability

### 7.2 Worker Implementation
- [ ] Choose queue (Celery/RQ/Arq)
- [ ] Implement grading pipeline (load model, run, compute confidence_breakdown & features_used, persist)
- [ ] Generate thumbnails/overlays under `processed/{capture_id}/`
- [ ] Backfill jobs (re-grade, feature extraction, exports)

### 7.3 Model Deployment & Management
- [ ] Model upload/registration process
- [ ] Version switching and default model selection
- [ ] Canary deployments (% traffic to new model)
- [ ] Model performance metrics collection

**DoD (Worker):**
- [ ] A sample scan produces a `grading_results` row with metrics
- [ ] Average grading time and error rate recorded
- [ ] Model versions can be switched without deployment
- [ ] Complete provenance from model to results

---

## 8) Dashboard (Next.js 14 + Tailwind)
### 8.1 Pages
- [x] Auth: login/register/reset; `/me` hydration; role redirect
- [x] Admin: Users, Farms (map pending), Devices (registry + telemetry)
- [x] Profile Management: All roles can update profile info and change password
- [ ] Technician: Scans (filters: status/farm/device/date), Scan Detail (ImageViewer, Meta, Timeline), Actions
- [ ] Farmer: Herd, Animal History (trend mini-charts), Notifications

### 8.2 Components
- [x] ProfilePanel: Shared component for profile management (profile info + password change)
- [ ] DataTable (server pagination, 50/page default)
- [ ] ImageViewer (zoom/pan, mask toggle, signed URL refresh)
- [ ] Map (GeoJSON, farm polygon), StatusPill, Toasts

**DoD (Web):**
- [ ] Technician flow: find new scan → view image+mask → validate → run grading → see result
- [ ] Farmer sees graded results for permitted images

---

## 9) Observability & Ops [EXPANDED]
### 9.1 Logging
- [ ] Correlate logs by `capture_id` / `ingest_key` across Lambda → API → DB
- [ ] Structured logs (JSON) with request IDs
- [ ] Log rotation and archival

### 9.2 Metrics & Monitoring
- [ ] Prometheus metrics endpoints in API
- [ ] Grafana dashboards for key metrics
- [ ] Alerting on critical paths:
- Ingest success rate
- Queue depths
- API response times
- Error rates
- Resource utilization

### 9.3 Health & Operations
- [x] Health endpoints (`/healthz`, `/readyz`)
- [ ] Metrics: webhook latency, success/error rates, grading duration, queue depth
- [ ] Backups: nightly `pg_dump`, restore runbook

**DoD (Obs):**
- [ ] Grafana/Prometheus dashboards for ingest success rate & P95 latency
- [ ] Simulated failure shows up in alerts/logs
- [ ] SLOs defined for key metrics
- [ ] Backup/restore proven viable

---

## 10) Security Checklist
- [x] HMAC-signed webhook + timestamp window check
- [ ] Rate limits on `/ingest/webhook` & admin ops
- [x] JWT in HttpOnly cookies; SameSite=Strict; CSRF for unsafe methods
- [x] Strict CORS (dashboard origin only)
- [ ] IAM least privilege (Pi → S3 put to `raw/` only)
- [ ] S3: SSE-S3 (or KMS), TLS-only, versioning, object ownership enforced
- [ ] DB: least-privileged role, no superuser, periodic backups

---

## 11) CI/CD
- [ ] GitHub Actions: backend (ruff, mypy, tests) → build/push Docker
- [ ] Frontend: type-check & build
- [ ] Deploy: SSH → pull images → Alembic upgrade → restart via systemd
- [ ] Status badges in README; protected `main`

**DoD (CI/CD):**
- [ ] Green pipeline builds & deploys on merge to `main`
- [ ] Smoke tests pass post-deploy

---

## 12) Testing Strategy
- [x] Unit: Auth endpoints (register, login, /me), health checks ✅
- [x] Integration: Full auth flow with test database ✅
- [x] Test infrastructure: pytest with PostgreSQL test database ✅
- [x] Unit: Admin endpoints (users, farms, devices management) ✅
- [x] Unit: Profile management endpoints (update profile, change password) - 10 comprehensive tests ✅
- [x] Unit: Webhook HMAC signature validation, timestamp checks ✅
- [x] Integration: Schema validation, idempotency tests ✅
- [x] Unit: S3 presigned URL generation (100% coverage) ✅
- [x] Integration: Scans management with role-based access (see `tests/test_scans.py`) ✅
- [x] Integration: Complete webhook → DB → signed URL path ✅
<<<<<<< HEAD
=======
- [x] **Test coverage: 93.27%** (significantly exceeds 80% target!) ✅
>>>>>>> 97871640
- [x] Coverage gate at 70% (pytest `--cov-fail-under=70`); latest local run >80% ✅
- [ ] E2E (Playwright/Cypress): admin, tech, farmer journeys
- [ ] Load: burst uploads to webhook
- [ ] Security: comprehensive signature tamper & replay tests

---

## 13) Phases & Milestones (with checklists) [REORDERED FOR PRIORITY]
### Phase A — Foundations
- [x] Repo scaffold & local stack
- [x] Alembic baseline & ERD (`/docs/ERD.dbml`)
- [x] Health (`/healthz`) & readiness (`/readyz`)
**DoD:** Fresh DB via migrations; `/healthz` green ✅

### Phase B — Admin Tools & Auth
- [x] JWT auth, HttpOnly cookies
- [x] Role guards (server & client)
- [x] Admin screens for users, farms, devices (backend + frontend complete)
- [x] Comprehensive admin API tests (16 tests, 83% coverage) ✅
**DoD:** Admin can create users, register devices, define farm boundaries ✅ Complete with tests (farm boundaries/map pending)

### Phase C — Ingest (AWS→Server) [PRIORITY]
- [x] `/ingest/webhook` (HMAC, Schema, idempotent) ✅
- [x] Persist scans/assets/events/ingestion_log ✅
- [x] Webhook ingestion tests (signature validation, schema validation, idempotency) ✅
- [x] S3 presigned URL generation for assets ✅
- [x] Scans API with role-based filtering and statistics ✅
- [ ] S3 policy/prefixes; EventBridge rule
- [ ] Lambda signer; retries; DLQ
**DoD:** Upload triggers scan creation in ≤5s; DLQ fills on forced errors (backend logic + tests complete; AWS integration pending)

### Phase D — Dashboard MVP
- [ ] Technician: Scans list + detail (ImageViewer + mask), actions
- [ ] Farmer: Herd/History/Notifications
**DoD:** Technician can validate and run grading; Farmer can view grades

### Phase E — Grading Pipeline
- [ ] Worker queue + model runner
- [ ] Persist `grading_results` + UI display
- [ ] Model versioning & management
**DoD:** Confidence & breakdown visible in UI; model versions swappable

### Phase F — Monitoring & Ops
- [ ] Prometheus/Grafana setup
- [ ] Key metric dashboards
- [ ] Alerting rules
- [ ] S3 lifecycle rules
- [ ] DLQ replay endpoint + admin button
- [ ] Backups & restore runbook
**DoD:** One replay from DLQ to success; nightly backup artifact; alerts firing correctly

### Phase G — Feature Flags & Refinement
- [ ] Feature flag system implementation
- [ ] Flag-gated advanced features
**DoD:** Features can be toggled without deployment

### Phase H — CI/CD
- [ ] Actions pipeline; deploy script; prod gating
**DoD:** Auto-deploy on `main` with green checks

---

## 14) Acceptance Criteria (MVP)
- [ ] Pi upload under `raw/.../cap_{id}/` produces a visible scan quickly
- [ ] Viewer shows image + mask; controls are smooth
- [ ] Grading produces a row with `model@version`, confidence, and breakdown
- [ ] Device telemetry updates (`last_upload_at`, `captures_count`)
- [ ] DLQ replay restores at least one failed ingest
- [ ] CI/CD builds, tests, and deploys on `main` merges
- [ ] Admin can manage full system lifecycle
- [ ] Prometheus/Grafana shows key metrics

---

## 15) Next 5 Commits (Actionable) [REORDERED]
1. [x] Add `api/app/schemas/meta_v1.json` + webhook validation + HMAC verify + unit/integration tests (schema + validation complete)
2. [x] Alembic baseline: users/roles → farms/devices/animals → scans/assets/events/ingestion_log → grading_results/notifications  
3. [x] Admin screens: Users, Farms (with PostGIS), Devices (registry) (backend APIs complete, frontend UI pending)
4. [ ] EventBridge + Lambda skeleton (Secrets Manager, signed POST, retries, DLQ)  
5. [ ] Basic monitoring setup: Prometheus endpoint, health checks, initial Grafana dashboard (health checks complete; metrics/visuals pending)

---

## 16) Open Items
- [ ] Finalize `confidence_breakdown` metrics after model experiments
- [ ] Farmer PDF/CSV report templates
- [ ] Privacy/PII policy and retention tuning
- [ ] Terraform/IaC for reproducible infra (optional next step)<|MERGE_RESOLUTION|>--- conflicted
+++ resolved
@@ -1,11 +1,7 @@
 # CTI Platform — Master Roadmap with Checklists
 **Flow:** Pi → S3 (raw) → EventBridge/Lambda (signed webhook) → FastAPI (ingest) → Postgres/PostGIS → Worker (grading) → Next.js 14 Dashboard  
 **Repo:** `Mkh23/cti-dashboard` • **Region:** `ca-central-1` • **Dev bucket:** `cti-dev-406214277746`  
-<<<<<<< HEAD
-**Last updated:** 2025-10-07
-=======
 **Last updated:** 2025-10-05
->>>>>>> 97871640
 
 ---
 
@@ -296,10 +292,7 @@
 - [x] Unit: S3 presigned URL generation (100% coverage) ✅
 - [x] Integration: Scans management with role-based access (see `tests/test_scans.py`) ✅
 - [x] Integration: Complete webhook → DB → signed URL path ✅
-<<<<<<< HEAD
-=======
 - [x] **Test coverage: 93.27%** (significantly exceeds 80% target!) ✅
->>>>>>> 97871640
 - [x] Coverage gate at 70% (pytest `--cov-fail-under=70`); latest local run >80% ✅
 - [ ] E2E (Playwright/Cypress): admin, tech, farmer journeys
 - [ ] Load: burst uploads to webhook
