# CTI Dashboard — Cattle Tech Imaging Platform

CTI (Cattle Tech Imaging) connects Raspberry Pi capture devices to AWS S3, ingests signed webhook events into a FastAPI backend, stores geo-aware metadata in Postgres/PostGIS, and surfaces results through a role-aware Next.js dashboard.

**Data flow:** Pi → S3 (raw) → EventBridge/Lambda (signed webhook) → FastAPI (ingest) → Postgres/PostGIS → Worker (grading) → Next.js dashboard.

## Documentation

- [PROJECT_DESCRIPTION.md](PROJECT_DESCRIPTION.md) – Product vision, architecture, and context
- [ROADMAP.md](ROADMAP.md) – Detailed milestones and checklist tracking
- [DATA_MODEL.md](DATA_MODEL.md) – Database schema and entity relationships
- [TESTING.md](TESTING.md) – Test plan, fixtures, and troubleshooting notes

## Repository layout

```
cti-dashboard/
├─ api/                 # FastAPI service (auth, admin, scans, ingest)
│  ├─ app/              # Application modules
│  ├─ tests/            # Pytest suite (auth/admin/scans/webhooks/S3)
│  └─ requirements.txt
├─ web/                 # Next.js 14 (App Router + Tailwind)
│  ├─ app/              # Dashboard routes (admin/technician/farmer stubs)
│  └─ lib/              # API client utilities
├─ scripts/             # Helper scripts (dev.sh to launch stack)
├─ docker-compose.yml   # Postgres 15 + PostGIS (local dev)
└─ *.md                 # Project documentation
```

## Getting started

### Prerequisites

- Python 3.11+
- Node.js 20 LTS with `pnpm`
- Docker (recommended for Postgres/PostGIS)
- GNU Make or Bash-compatible shell (for `scripts/dev.sh`)

### Option A: One-command dev stack

```bash
./scripts/dev.sh
```

The script provisions Postgres with PostGIS, applies Alembic migrations, boots the FastAPI server, and starts the Next.js dev server on port 3000.

### Option B: Manual setup

```bash
# 1. Database
docker compose up -d db

# 2. API service
cd api
python3 -m venv .venv
source .venv/bin/activate
pip install -r requirements.txt
alembic upgrade head
uvicorn app.main:app --reload --host 0.0.0.0 --port 8000

# 3. Web app
cd ../web
pnpm install
echo "NEXT_PUBLIC_API_BASE=http://localhost:8000" > .env.local
pnpm dev
```

Register the first user to seed an admin:

```bash
curl -X POST http://localhost:8000/auth/register \
  -H "Content-Type: application/json" \
  -d '{"email":"admin@example.com","password":"StrongPass!123"}'
```

### Environment variables

`api/.env`

```
DATABASE_URL=postgresql+psycopg2://postgres:postgres@localhost:5432/cti
JWT_SECRET=change_me
HMAC_SECRET=change_me
CORS_ORIGINS=http://localhost:3000
```

`web/.env.local`

```
NEXT_PUBLIC_API_BASE=http://localhost:8000
```

## API highlights

- Auth & RBAC (`/auth`, `/me`)
- Admin management for users, farms, and devices (`/admin/*`)
- Scan browsing, detail views, and stats (`/scans`) with presigned URLs via `app/s3_utils.py`
- HMAC-protected ingest webhook validating `meta_v1.json` and persisting scans/assets/events/logs
- Health & readiness probes (`/healthz`, `/readyz`)

## Running tests

The backend test suite exercises auth, admin, scans, webhook flows, and S3 helpers (61 tests across `tests/`). A PostgreSQL instance with PostGIS is required (`TEST_DATABASE_URL` defaults to `postgresql+psycopg2://postgres:postgres@localhost:5432/cti_test`).

```bash
cd api
source .venv/bin/activate
pytest --cov=app --cov-report=term-missing
```

`pytest.ini` enforces `--cov-fail-under=70`; with a running Postgres service the suite passes and typically reports coverage in the low 90s. See [TESTING.md](TESTING.md) for database bootstrap steps and troubleshooting.

## Project status snapshot

✅ **Backend foundations**
- Alembic-backed schema covering auth, farms/devices, scans/assets/events, and grading scaffolding
- Auth + role enforcement with admin-only management APIs and comprehensive unit/integration tests in `tests/`
- Ingest webhook with JSON Schema validation, HMAC window enforcement, idempotency, and logging
- Scan listing/detail/statistics endpoints returning presigned URLs for assets

🚧 **Work in progress**
- Frontend dashboards beyond admin stubs (technician/farmer flows and scan viewers)
- AWS infrastructure wiring (EventBridge rule, Lambda signer, DLQ replay)
- Automated provisioning of environment secrets and TLS termination

🛣️ **Next milestones** (see ROADMAP for detail)
- Flesh out scan viewer, grading insights, and farmer reporting in the Next.js app
- Stand up worker pipeline for grading results and overlays
- Implement observability, lifecycle policies, and CI/CD deploy automation

<<<<<<< HEAD
# Run specific test files
pytest tests/test_auth.py
pytest tests/test_admin.py
pytest tests/test_webhooks.py
\`\`\`

**Test Coverage:** 92.93% (61 tests passing)
- Auth endpoints: 12 tests, 100% coverage ✅
- Admin endpoints: 16 tests, 83% coverage ✅
- Scans endpoints: 19 tests, 95% coverage ✅
- Webhooks: 6 tests, 89% coverage ✅
- S3 utilities: 6 tests, 100% coverage ✅
- Health checks: 2 tests, 100% coverage ✅

Tests use a separate PostgreSQL database (\`cti_test\`) and follow best practices with isolated fixtures.

## 🔑 Key API Endpoints

### Authentication
- `POST /auth/register` - Register user (first user becomes admin)
- `POST /auth/login` - Login (returns JWT token)
- `GET /me` - Current user profile with roles

### Profile Management
- `GET /me` - Get current user profile (email, name, phone, address, roles)
- `PUT /me` - Update user profile (name, phone, address)
- `POST /me/password` - Change password

### Admin
- `GET/POST /admin/users` - Manage users (admin only)
- `GET/POST /admin/farms` - Manage farms (admin)
- `GET/POST /admin/devices` - Manage devices (admin)

### Scans
- `GET /scans` - List scans with filtering and pagination (authenticated)
- `GET /scans/{scan_id}` - Get scan details with presigned URLs for assets
- `GET /scans/stats` - Get scan statistics (total, by status, recent)

### Ingest
- `POST /ingest/webhook` - Receive S3 notifications (HMAC required)

### Health
- `GET /healthz` - Health check
- `GET /readyz` - Database connectivity check

## 🎯 Project Status

✅ **Completed**
- Database schema with Alembic migrations
- User authentication and RBAC (with comprehensive tests)
- Webhook ingest with HMAC validation (with tests)
- Admin APIs for users, farms, devices (with comprehensive tests)
- PostGIS integration
- **S3 presigned URL generation for secure asset access**
- **Enhanced scans API with role-based filtering and statistics**
- Test suite with **92.93% coverage** (61 tests passing)
  - Auth module: 100% coverage (12 tests)
  - Admin module: 83% coverage (16 tests)
  - Scans module: 95% coverage (19 tests)
  - Webhooks: 89% coverage (6 tests)
  - S3 utils: 100% coverage (6 tests)
  - Models & Schemas: 100% coverage
  - Security module: 100% coverage

🚧 **In Progress**
- Dashboard UI components
- Scans management API
- AWS integration (EventBridge, Lambda, DLQ)

📋 **Planned**
- Grading worker pipeline
- Farmer and Technician dashboards
- Monitoring and CI/CD

See [ROADMAP.md](ROADMAP.md) for details.

## 🔒 Security

- HMAC signatures for webhooks
- JWT tokens for API auth
- RBAC with three roles
- CORS protection
- Store secrets in environment variables

## 📦 Environment Variables

\`\`\`bash
# API
DATABASE_URL=postgresql+psycopg2://postgres:postgres@localhost:5432/cti
JWT_SECRET=your_secret_here
HMAC_SECRET=your_secret_here
CORS_ORIGINS=http://localhost:3000
=======
## Security posture
>>>>>>> 2528988f

- JWT auth with bcrypt hashing and expiry windows
- HMAC-signed webhooks with timestamp drift enforcement
- Strict CORS configuration derived from `CORS_ORIGINS` env var
- Role checks for admin surfaces in both API and dashboard routes

## License

Specify project license before release.<|MERGE_RESOLUTION|>--- conflicted
+++ resolved
@@ -128,7 +128,6 @@
 - Stand up worker pipeline for grading results and overlays
 - Implement observability, lifecycle policies, and CI/CD deploy automation
 
-<<<<<<< HEAD
 # Run specific test files
 pytest tests/test_auth.py
 pytest tests/test_admin.py
@@ -221,9 +220,7 @@
 JWT_SECRET=your_secret_here
 HMAC_SECRET=your_secret_here
 CORS_ORIGINS=http://localhost:3000
-=======
 ## Security posture
->>>>>>> 2528988f
 
 - JWT auth with bcrypt hashing and expiry windows
 - HMAC-signed webhooks with timestamp drift enforcement
